// This file is Part of CalDavSynchronizer (http://outlookcaldavsynchronizer.sourceforge.net/)
// Copyright (c) 2015 Gerhard Zehetbauer 
// 
// This program is free software: you can redistribute it and/or modify
// it under the terms of the GNU Affero General Public License as
// published by the Free Software Foundation, either version 3 of the
// License, or (at your option) any later version.
// 
// This program is distributed in the hope that it will be useful,
// but WITHOUT ANY WARRANTY; without even the implied warranty of
// MERCHANTABILITY or FITNESS FOR A PARTICULAR PURPOSE.  See the
// GNU Affero General Public License for more details.
// 
// You should have received a copy of the GNU Affero General Public License
// along with this program.  If not, see <http://www.gnu.org/licenses/>.
using System;
using System.Collections.Generic;
using System.IO;
using System.Reflection;
using CalDavSynchronizer.DataAccess;
using CalDavSynchronizer.Diagnostics;
using CalDavSynchronizer.EntityRepositories;
using CalDavSynchronizer.Generic.EntityVersionManagement;
using CalDavSynchronizer.Generic.ProgressReport;
using DDay.iCal;
using DDay.iCal.Serialization;
using log4net;

namespace CalDavSynchronizer.Implementation
{
  public class CalDavEventRepository : IEntityRepository<IEvent, Uri, string>
  {
    private static readonly ILog s_logger = LogManager.GetLogger (MethodInfo.GetCurrentMethod().DeclaringType);

    private readonly ICalDavDataAccess _calDavDataAccess;
    private readonly IStringSerializer _calendarSerializer;

    public CalDavEventRepository (ICalDavDataAccess calDavDataAccess, IStringSerializer calendarSerializer)
    {
      _calDavDataAccess = calDavDataAccess;
      _calendarSerializer = calendarSerializer;
    }

    public Dictionary<Uri, string> GetEntityVersions (DateTime from, DateTime to)
    {
      using (AutomaticStopwatch.StartInfo (s_logger, "CalDavEventRepository.GetEntityVersions"))
      {
        return _calDavDataAccess.GetEvents (from, to);
      }
    }

    public IDictionary<Uri, IEvent> GetEntities (ICollection<Uri> sourceEntityIds, ITotalProgress progress)
    {
      if(sourceEntityIds.Count == 0)
        return new Dictionary<Uri, IEvent> ();

      using (AutomaticStopwatch.StartInfo (s_logger, string.Format("CalDavEventRepository.GetEntities ({0} entitie(s))",sourceEntityIds.Count)))
      {
        Dictionary<Uri, IEvent> entitiesByKey = new Dictionary<Uri, IEvent>();

        Dictionary<Uri, string> events;
        using (var stepProgress = progress.StartStep (sourceEntityIds.Count))
        {
<<<<<<< HEAD
          events = _calDavDataAccess.GetEvents (sourceEntityIds);
          stepProgress.IncreaseBy (sourceEntityIds.Count);
        }

        using (var stepProgress = progress.StartStep (events.Count))
        {
          foreach (var kv in events)
          {
            IEvent evt;
            if (TryDeserializeICalEvent (kv.Value, out evt, kv.Key))
              entitiesByKey.Add (kv.Key, evt);
            stepProgress.Increase();
          }
=======
          IEvent evt;
          if (TryDeserializeICalEvent (kv.Value, out evt, kv.Key))
            entitiesByKey.Add (kv.Key, evt);
>>>>>>> 2740c2d2
        }

        return entitiesByKey;
      }
    }

    public bool Delete (Uri entityId)
    {
      using (AutomaticStopwatch.StartDebug (s_logger))
      {
        return _calDavDataAccess.DeleteEvent (entityId);
      }
    }

    public EntityIdWithVersion<Uri, string> Update (Uri entityId, IEvent entityToUpdate, Func<IEvent, IEvent> entityModifier)
    {
      using (AutomaticStopwatch.StartDebug (s_logger))
      {
        IEvent newEvent = new Event();
        newEvent = entityModifier (newEvent);

        newEvent.Sequence = entityToUpdate.Sequence + 1;

        return _calDavDataAccess.UpdateEvent (entityId, SerializeCalEvent (newEvent));
      }
    }
 
    public EntityIdWithVersion<Uri, string> Create (Func<IEvent, IEvent> entityInitializer)
    {
      using (AutomaticStopwatch.StartDebug (s_logger))
      {
        IEvent newEvent = new Event();
        newEvent = entityInitializer (newEvent);
        return _calDavDataAccess.CreateEvent (SerializeCalEvent (newEvent));
      }
    }


    private string SerializeCalEvent (IEvent evt)
    {
      var calendar = new iCalendar();
      calendar.Events.Add (evt);
      return _calendarSerializer.SerializeToString (calendar);
    }

    private bool TryDeserializeICalEvent (string iCalData, out IEvent evt, Uri uriOfEventForLogging)
    {
      evt = null;
      try
      {
        evt = DeserializeICalEvent (iCalData);
        return true;
      }
      catch (Exception x)
      {
        s_logger.Error (string.Format ("Could not deserilaize ICalData of '{0}':\r\n{1}",uriOfEventForLogging, iCalData), x);
        return false;
      }
    }

    private IEvent DeserializeICalEvent (string iCalData)
    {
      IEvent evt;

      using (var reader = new StringReader (iCalData))
      {
        var calendarCollection = (iCalendarCollection) _calendarSerializer.Deserialize (reader);
        evt = calendarCollection[0].Events[0];
      }
      return evt;
    }
  }
}<|MERGE_RESOLUTION|>--- conflicted
+++ resolved
@@ -61,7 +61,6 @@
         Dictionary<Uri, string> events;
         using (var stepProgress = progress.StartStep (sourceEntityIds.Count))
         {
-<<<<<<< HEAD
           events = _calDavDataAccess.GetEvents (sourceEntityIds);
           stepProgress.IncreaseBy (sourceEntityIds.Count);
         }
@@ -71,15 +70,10 @@
           foreach (var kv in events)
           {
             IEvent evt;
-            if (TryDeserializeICalEvent (kv.Value, out evt, kv.Key))
+          if (TryDeserializeICalEvent (kv.Value, out evt, kv.Key))
               entitiesByKey.Add (kv.Key, evt);
             stepProgress.Increase();
           }
-=======
-          IEvent evt;
-          if (TryDeserializeICalEvent (kv.Value, out evt, kv.Key))
-            entitiesByKey.Add (kv.Key, evt);
->>>>>>> 2740c2d2
         }
 
         return entitiesByKey;
